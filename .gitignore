--- conflicted
+++ resolved
@@ -51,16 +51,10 @@
 # settings dir
 **/.settings
 
-<<<<<<< HEAD
 # pypi build files
 build/
 dist/
-=======
-# build files
-build/
-**/dist
 *.spec
 
 # Generated docs
-docs/source/apidocs/generated
->>>>>>> f014e4c6
+docs/source/apidocs/generated