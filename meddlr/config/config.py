"""CfgNode implementation.
"""
import functools
import inspect
import logging
import re
from typing import Any, Mapping

import numpy as np
from fvcore.common.config import CfgNode as _CfgNode


class CfgNode(_CfgNode):
    """
    The same as `fvcore.common.config.CfgNode`, but different in:

    1. Use unsafe yaml loading by default.
      Note that this may lead to arbitrary code execution: you must not
      load a config file from untrusted sources before manually inspecting
      the content of the file.
    2. Support config versioning.
      When attempting to merge an old config, it will convert the old config
      automatically.
    """

    # Note that the default value of allow_unsafe is changed to True
    def merge_from_file(self, cfg_filename: str, allow_unsafe: bool = True) -> None:
        """
        Adapted from https://github.com/facebookresearch/detectron2
        """
        loaded_cfg = _CfgNode.load_yaml_with_base(cfg_filename, allow_unsafe=allow_unsafe)
        loaded_cfg = type(self)(loaded_cfg)

        # defaults.py needs to import CfgNode
        from .defaults import _C

        latest_ver = _C.VERSION
        assert latest_ver == self.VERSION, (
            "CfgNode.merge_from_file is only allowed on a config " "object of latest version!"
        )

        logger = logging.getLogger(__name__)

        loaded_ver = loaded_cfg.get("VERSION", None)
        if loaded_ver is None:
            from .compat import guess_version

            loaded_ver = guess_version(loaded_cfg, cfg_filename)
        assert loaded_ver <= self.VERSION, "Cannot merge a v{} config into a v{} config.".format(
            loaded_ver, self.VERSION
        )

        if loaded_ver == self.VERSION:
            self.merge_from_other_cfg(loaded_cfg)
        else:
            # compat.py needs to import CfgNode
            from .compat import downgrade_config, upgrade_config

            logger.warning(
                "Loading an old v{} config file '{}' by "
                "automatically upgrading to v{}. "
                "See docs/CHANGELOG.md for instructions to "
                "update your files.".format(loaded_ver, cfg_filename, self.VERSION)
            )
            # To convert, first obtain a full config at an old version
            old_self = downgrade_config(self, to_version=loaded_ver)
            old_self.merge_from_other_cfg(loaded_cfg)
            new_config = upgrade_config(old_self)
            self.clear()
            self.update(new_config)
        return self

        return self

    def merge_from_list(self, cfg_list: list):
        """Update (keys, values) in a list (e.g., from command line).

        For example, ``cfg_list = ['FOO.BAR', 0.5]`` to set ``self.FOO.BAR = 0.5``.

        Args:
            cfg_list (list): list of configs to merge from.
        """
        super().merge_from_list(cfg_list)
        return self

    def format_fields(self, unroll: bool = False):
        """
        Format string fields in the config by filling them in
        with different parameter values.

        The operation is done in place.

        Args:
            unroll (bool, optional): If ``True``, sequence types (e.g. tuple, list)
                stringified as ``seq[0]-seq[1]-...``. Dict types will be
                stringified as ``k[0]=v[0]-k[1]=v[1]-...``.

        Returns:
            CfgNode: self
        """
        return format_config_fields(self, unroll=unroll, inplace=True)

    def get_recursive(self, key, default: Any = np._NoValue):
        """Get a key recursively from the config.

        Args:
            key (str): The dot-separated key.
            default (Any, optional): The value to return if the key is not found.
                If not provided, a KeyError will be raised.

        Returns:
            object: The value corresponding to the key.

        Raises:
            KeyError: If the key is not found and no default was provided.
        """
        d = self
        try:
            for k in key.split("."):
                d = d[k]
        except KeyError:
            if default != np._NoValue:
                return default
            raise KeyError("Config does not have key '{}'".format(key))
        return d

    def set_recursive(self, name: str, value: Any):
        """Set a key recursively in the config.

        Args:
            name (str): The dot-separated key.
            value (object): The value to set.
        """
        cfg = self
        keys = name.split(".")
        for k in keys[:-1]:
            cfg = cfg[k]

        setattr(cfg, keys[-1], value)

<<<<<<< HEAD
    def update_recursive(self, mapping: Mapping[str, Any]):
        """
        Update this CfgNode and all of its children recursively.

        Args:
            mapping (dict): a dict to update this CfgNode and all of its children.

        Returns:
            CfgNode: self
        """
        for k, v in mapping.items():
            self.set_recursive(k, v)
        return self

    def dump(self, *args, **kwargs):
=======
    def dump(self, *args, **kwargs):  # pragma: no cover
>>>>>>> 0f146c99
        """
        Returns:
            str: a yaml string representation of the config
        """
        # to make it show up in docs
        return super().dump(*args, **kwargs)

    def freeze(self):
        """Make this CfgNode and all of its children immutable.

        Returns:
            CfgNode: self
        """
        super().freeze()
        return self

    def defrost(self):
        """Make this CfgNode and all of its children mutable.

        Returns:
            CfgNode: self
        """
        super().defrost()
        return self


global_cfg = CfgNode()
_base_cfg = None


def get_cfg() -> CfgNode:
    """
    Get a copy of the default config.

    Returns:
        a meddlr CfgNode instance.
    """
    from .defaults import _C

    cfg = _C if _base_cfg is None else _base_cfg
    return cfg.clone()


def set_cfg(cfg: CfgNode) -> None:
    """Set the base config object to use.

    This is useful when customizing ss_recon for different projects.

    Args:
        cfg (CfgNode): Set the base config.
    """
    global _base_cfg
    _base_cfg = cfg


def set_global_cfg(cfg: CfgNode) -> None:
    """
    Let the global config point to the given cfg.

    Assume that the given "cfg" has the key "KEY", after calling
    `set_global_cfg(cfg)`, the key can be accessed by:

    .. code-block:: python

        from meddlr.config import global_cfg
        print(global_cfg.KEY)

    By using a hacky global config, you can access these configs anywhere,
    without having to pass the config object or the values deep into the code.
    This is a hacky feature introduced for quick prototyping / research
    exploration.
    """
    global global_cfg
    global_cfg.clear()
    global_cfg.update(cfg)


def configurable(init_func=None, *, from_config=None):  # pragma: no cover
    """
    Decorate a function or a class's __init__ method so that it can be called
    with a :class:`CfgNode` object using a :func:`from_config` function that translates
    :class:`CfgNode` to arguments.

    Adapted from https://github.com/facebookresearch/detectron2

    Examples:
    ::
        # Usage 1: Decorator on __init__:
        class A:
            @configurable
            def __init__(self, a, b=2, c=3):
                pass
            @classmethod
            def from_config(cls, cfg):   # 'cfg' must be the first argument
                # Returns kwargs to be passed to __init__
                return {"a": cfg.A, "b": cfg.B}
        a1 = A(a=1, b=2)  # regular construction
        a2 = A(cfg)       # construct with a cfg
        a3 = A(cfg, b=3, c=4)  # construct with extra overwrite
        # Usage 2: Decorator on any function. Needs an extra from_config argument:
        @configurable(from_config=lambda cfg: {"a: cfg.A, "b": cfg.B})
        def a_func(a, b=2, c=3):
            pass
        a1 = a_func(a=1, b=2)  # regular call
        a2 = a_func(cfg)       # call with a cfg
        a3 = a_func(cfg, b=3, c=4)  # call with extra overwrite
    Args:
        init_func (callable): a class's ``__init__`` method in usage 1. The
            class must have a ``from_config`` classmethod which takes `cfg` as
            the first argument.
        from_config (callable): the from_config function in usage 2. It must take `cfg`
            as its first argument.
    """

    if init_func is not None:
        assert (
            inspect.isfunction(init_func)
            and from_config is None
            and init_func.__name__ == "__init__"
        ), "Incorrect use of @configurable. Check API documentation for examples."

        @functools.wraps(init_func)
        def wrapped(self, *args, **kwargs):
            try:
                from_config_func = type(self).from_config
            except AttributeError as e:
                raise AttributeError(
                    "Class with @configurable must have a 'from_config' classmethod."
                ) from e
            if not inspect.ismethod(from_config_func):
                raise TypeError("Class with @configurable must have a 'from_config' classmethod.")

            if _called_with_cfg(*args, **kwargs):
                explicit_args = _get_args_from_config(from_config_func, *args, **kwargs)
                init_func(self, **explicit_args)
            else:
                init_func(self, *args, **kwargs)

        return wrapped

    else:
        if from_config is None:
            return configurable  # @configurable() is made equivalent to @configurable
        assert inspect.isfunction(
            from_config
        ), "from_config argument of configurable must be a function!"

        def wrapper(orig_func):
            @functools.wraps(orig_func)
            def wrapped(*args, **kwargs):
                if _called_with_cfg(*args, **kwargs):
                    explicit_args = _get_args_from_config(from_config, *args, **kwargs)
                    return orig_func(**explicit_args)
                else:
                    return orig_func(*args, **kwargs)

            return wrapped

        return wrapper


def _get_args_from_config(from_config_func, *args, **kwargs):
    """
    Use `from_config` to obtain explicit arguments.
    Returns:
        dict: arguments to be used for cls.__init__
    """
    signature = inspect.signature(from_config_func)
    if list(signature.parameters.keys())[0] != "cfg":
        if inspect.isfunction(from_config_func):
            name = from_config_func.__name__
        else:
            name = f"{from_config_func.__self__}.from_config"
        raise TypeError(f"{name} must take 'cfg' as the first argument!")
    support_var_arg = any(
        param.kind in [param.VAR_POSITIONAL, param.VAR_KEYWORD]
        for param in signature.parameters.values()
    )
    if support_var_arg:  # forward all arguments to from_config, if from_config accepts them
        ret = from_config_func(*args, **kwargs)
    else:
        # forward supported arguments to from_config
        supported_arg_names = set(signature.parameters.keys())
        extra_kwargs = {}
        for name in list(kwargs.keys()):
            if name not in supported_arg_names:
                extra_kwargs[name] = kwargs.pop(name)
        ret = from_config_func(*args, **kwargs)
        # forward the other arguments to __init__
        ret.update(extra_kwargs)
    return ret


def _called_with_cfg(*args, **kwargs):
    """
    Returns:
        bool: whether the arguments contain CfgNode and should be considered
            forwarded to from_config.
    """
    from omegaconf import DictConfig

    if len(args) and isinstance(args[0], (_CfgNode, DictConfig)):
        return True
    if isinstance(kwargs.pop("cfg", None), (_CfgNode, DictConfig)):
        return True
    # `from_config`'s first argument is forced to be "cfg".
    # So the above check covers all cases.
    return False


def _find_format_str_keys(cfg: Mapping, prefix="", accum=()):
    accum = set(accum)
    for k, v in cfg.items():
        k_prefix = prefix + "." + k if prefix else k
        if isinstance(v, Mapping):
            accum |= _find_format_str_keys(cfg[k], prefix=k_prefix, accum=accum)
        elif isinstance(v, str) and (
            (v.startswith('f"') and v.endswith('"')) or (v.startswith("f'") and v.endswith("'"))
        ):
            accum |= {(k_prefix, v)}
    return accum


def _unroll_value_to_str(value) -> str:
    if isinstance(value, (tuple, list)):
        return "-".join(_unroll_value_to_str(v) for v in value)
    elif isinstance(value, dict):
        return "-".join(f"{k}={_unroll_value_to_str(v)}" for k, v in value.items())
    else:
        return str(value)


def format_config_fields(cfg: CfgNode, unroll=False, inplace=False):
    keys_and_val_str = _find_format_str_keys(cfg)
    values_list = []
    for k, val_str in keys_and_val_str:
        start = [x.start() for x in re.finditer("\{", val_str)]
        end = [x.start() for x in re.finditer("\}", val_str)]
        assert len(start) == len(end), f"Could not determine formatting string: {val_str}"
        cfg_keys_to_search = [val_str[s + 1 : e] for s, e in zip(start, end)]
        values = [cfg.get_recursive(v) for v in cfg_keys_to_search]
        if unroll:
            values = [_unroll_value_to_str(v) for v in values]

        fmt_str = ""
        idxs = [0] + [y for x in zip(start, end) for y in x] + [len(val_str)]
        for i in range(len(idxs) // 2):
            fmt_str += val_str[idxs[2 * i] : idxs[2 * i + 1] + 1]
        fmt_str = eval(fmt_str.format(*values))
        values_list.extend([k, fmt_str])
    if not inplace:
        cfg.clone()
    cfg.defrost().merge_from_list(values_list)
    return cfg<|MERGE_RESOLUTION|>--- conflicted
+++ resolved
@@ -138,7 +138,6 @@
 
         setattr(cfg, keys[-1], value)
 
-<<<<<<< HEAD
     def update_recursive(self, mapping: Mapping[str, Any]):
         """
         Update this CfgNode and all of its children recursively.
@@ -153,10 +152,7 @@
             self.set_recursive(k, v)
         return self
 
-    def dump(self, *args, **kwargs):
-=======
     def dump(self, *args, **kwargs):  # pragma: no cover
->>>>>>> 0f146c99
         """
         Returns:
             str: a yaml string representation of the config
