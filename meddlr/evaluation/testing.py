--- conflicted
+++ resolved
@@ -218,13 +218,7 @@
         if len(matched_files) == 0:
             if best_iter == last_iter:
                 file_name = "model_final.pth"
-<<<<<<< HEAD
-            matched_files = [
-                re.match(file_name, x) for x in potential_ckpt_files if re.match(file_name, x)
-            ]
-=======
             matched_files = [file_name for x in potential_ckpt_files if re.match(file_name, x)]
->>>>>>> e380e0ef
         if len(matched_files) == 0:
             raise ValueError(
                 f"Could not find potential checkpoint files for iter={best_iter}, "
