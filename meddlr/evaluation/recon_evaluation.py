import copy
import itertools
import logging
import os
import time
from collections import defaultdict
from typing import List, Sequence, Union

import numpy as np
import pandas as pd
import silx.io.dictdump as sio
import torch
from tqdm import tqdm

import meddlr.utils.comm as comm
from meddlr.data.transforms.transform import build_normalizer
from meddlr.evaluation.scan_evaluator import ScanEvaluator, structure_scans
from meddlr.forward.mri import hard_data_consistency
from meddlr.metrics.build import build_metrics
from meddlr.metrics.collection import MetricCollection
from meddlr.ops import complex as cplx


class ReconEvaluator(ScanEvaluator):
    """
    Evaluate reconstruction quality using the metrics listed below:

    - reconstruction loss (as specified by `loss_computer`)
    - L1, L2
    - Magnitude PSNR
    - Complex PSNR
    - SSIM (to be implemented)
    """

    def __init__(
        self,
        dataset_name,
        cfg,
        distributed=False,
        sync_outputs=False,
        aggregate_scans=True,
        group_by_scan=False,
        output_dir=None,
        skip_rescale=False,
        save_scans=False,
        metrics=None,
        flush_period: int = None,
        to_cpu=False,
        channel_names=None,
        eval_in_process=False,
        structure_channel_by=None,
        prefix="val",
    ):
        """
        Args:
            dataset_name (str): name of the dataset to be evaluated.
            cfg (CfgNode): config instance
            output_dir (str): optional, an output directory to dump all
                results predicted on the dataset.
            distributed (bool, optional): If ``True``, collect results from all
                ranks for evaluation. Otherwise, will evaluate the results in the
                current process. ∂If using ``DistributedDataParallel``, this should likely
                be ``True``.
            sync_outputs (bool, optional): If ``True``, synchronizes all predictions
                before evaluation. If ``False``, synchronizes metrics before reduction.
                Ignored if ``distributed=False``.
            aggregate_scans (bool, optional): If ``True``, also computes metrics per
                scan under the label `'scan_{metric}'` (e.g. scan_l1).
            group_by_scan (bool, optional): If `True`, groups metrics by scan.
                `self.evaluate()` will return a dict of scan_id -> dict[metric name, metric value]
            skip_rescale (bool, optional): If `True`, skips rescaling the output and target
                by the mean/std.
            save_scans (bool, optional): If `True`, saves predictions to .npy file.
            metrics (Sequence[str], optional): To avoid computing metrics, set to ``False``.
                Defaults to all supported recon metrics. To process metrics on the full scan,
                append ``'_scan'`` to the metric name (e.g. `'psnr_scan'`).
            flush_period (int, optional): The approximate period over which predictions
                are cleared and running results are computed. This parameter helps
                mitigate OOM errors. The period is equivalent to number of examples
                (not batches).
            to_cpu (bool, optional): If ``True``, move all data to the cpu to do computation.
            eval_in_process (bool, optional): If ``True``, run slice/patch evaluation
                while processing. This may increase overall throughput.
        """
        self._dataset_name = dataset_name
        self._output_dir = output_dir
        if self._output_dir:
            os.makedirs(self._output_dir, exist_ok=True)

        self._cpu_device = torch.device("cpu")
        self._logger = logging.getLogger(__name__)
        self._normalizer = build_normalizer(cfg)
        self._group_by_scan = group_by_scan
        self._distributed = distributed
        self._sync_outputs = sync_outputs
        self._aggregate_scans = aggregate_scans
        self._skip_rescale = skip_rescale
        self._channel_names = channel_names
        self._structure_channel_by = structure_channel_by
        self._prefix = prefix
<<<<<<< HEAD
        self.device = cfg.MODEL.DEVICE
=======
        self._postprocess = cfg.TEST.POSTPROCESSOR.NAME
>>>>>>> 52bd5f11

        if save_scans and (not output_dir or not aggregate_scans):
            raise ValueError("`output_dir` and `aggregate_scans` must be specified to save scans.")
        self._save_scans = save_scans
        self._save_scan_dir = os.path.join(self._output_dir, "pred") if self._output_dir else None
        if self._save_scan_dir:
            os.makedirs(self._save_scan_dir, exist_ok=True)

        if metrics is False:
            metrics = []
        elif metrics in (None, True):
            metrics = self.default_metrics()
        self._metric_names = metrics

        self._results = None

        if flush_period is None:
            flush_period = cfg.TEST.FLUSH_PERIOD
        if distributed and flush_period != 0:
            raise ValueError("Result flushing is not enabled in distributed mode.")
        self.flush_period = flush_period
        self.to_cpu = to_cpu
        self.eval_in_process = eval_in_process

        self._remaining_state = None
        self._predictions = []
        self._is_flushing = False

        # Memory
        self._memory = defaultdict(list)

    @classmethod
    def default_metrics(cls) -> List[str]:
        """The default metrics processed by this class."""
        metrics = ["psnr", "psnr_mag", "ssim (Wang)", "nrmse", "nrmse_mag"]
        metrics.extend([f"{x}_scan" for x in metrics])
        return metrics

    def reset(self):
        self._remaining_state = None
        self._predictions = []
        self._is_flushing = False
        self._memory = defaultdict(list)

        metrics = self._metric_names
        prefix = self._prefix + "_" if self._prefix else ""
        slice_metrics = [m for m in metrics if not m.endswith("_scan")]
        scan_metrics = [m[:-5] for m in metrics if m.endswith("_scan")]
        self.slice_metrics = build_metrics(
            slice_metrics,
            fmt=prefix + "{}",
            channel_names=self._channel_names,
        ).to(self.device)
        self.scan_metrics = build_metrics(
            scan_metrics,
            fmt=prefix + "{}_scan",
            channel_names=self._channel_names,
        ).to(self.device)

        self.slice_metrics.eval()
        self.scan_metrics.eval()

    def exit_prediction_scope(self):
        ret_val = super().exit_prediction_scope()
        if torch.cuda.is_available() and torch.cuda.is_initialized():
            torch.cuda.empty_cache()
        return ret_val

    def process(self, inputs, outputs):
        """
        Args:
            inputs: the inputs to a recon model (e.g., GeneralizedRCNN).
                Currently this should be an empty dictionary.
            outputs: the outputs of a COCO model. It is a list of dicts with key
                "instances" that contains :class:`Instances`.

        Note:
            All elements in ``inputs`` and ``outputs`` should already
            be detached from the computational graph.
        """
        N = outputs["pred"].shape[0]

        preds: torch.Tensor
        targets: torch.Tensor

        # Hacky way to postprocess the targets with hard data consistency (if specified).
        if "hard_dc" in self._postprocess:
            outputs["pred"] = hard_data_consistency(
                outputs["pred"],
                acq_kspace=inputs["kspace"],
                mask=inputs["postprocessing_mask"],
                maps=inputs["maps"],
            )

        if self._skip_rescale:
            # Do not rescale the outputs
            preds = outputs["pred"]
            targets = outputs["target"]
        else:
            normalized = self._normalizer.undo(
                image=outputs["pred"],
                target=outputs["target"],
                mean=inputs["mean"],
                std=inputs["std"],
                channels_last=True,
            )
            preds = normalized["image"]
            targets = normalized["target"]

        if self.to_cpu:
            preds = preds.to(self._cpu_device, non_blocking=True)
            targets = targets.to(self._cpu_device, non_blocking=True)

        if self.eval_in_process:
            self.evaluate_prediction(
                {"pred": preds, "target": targets},
                self.slice_metrics,
                [
                    "-".join([str(md[field]) for field in ("scan_id", "slice_id")])
                    for md in inputs["metadata"]
                ],
                is_batch=True,
            )

        self._predictions.extend(
            [
                {
                    "pred": preds[i],
                    "target": targets[i],
                    "metadata": inputs["metadata"][i] if "metadata" in inputs else {},
                }
                for i in range(N)
            ]
        )
        self._append_memory("after_predictions")

        has_num_examples = self.flush_period > 0 and len(self._predictions) >= self.flush_period
        has_num_scans = self.flush_period < 0 and len(
            {x["metadata"]["scan_id"] for x in self._predictions}
        ) > abs(self.flush_period)
        if has_num_examples or has_num_scans:
            self.flush(enter_prediction_scope=True, skip_last_scan=True)
            self._append_memory("after_flush")

    def structure_scans(self, verbose=True):
        """Structure scans into volumes to be used to evaluation."""
        structure_channel_by = self._structure_channel_by
        structure_by = {0: "slice_id"}
        if structure_channel_by is not None:
            # This does not work when predictions are real/imaginary are separate channels
            # TODO: Fix this.
            structure_by[-1] = structure_channel_by
        to_struct = ("pred", "target")

        # Making a tensor contiguous can be an expensive operation.
        # We want to do it as few times as possible. Because we have to
        # do it anyway when we squeeze the tensor when structuring by channel,
        # we opt not to do when first structuring the scans.
        contiguous = structure_channel_by is None

        out = structure_scans(
            self._predictions,
            to_struct=to_struct,
            dims=structure_by,
            contiguous=contiguous,
            verbose=verbose,
        )

        if structure_channel_by is not None:
            for scan_id in out:
                out[scan_id].update(
                    {k: out[scan_id][k].squeeze(-2).contiguous() for k in to_struct}
                )

        return out

    def synchronize_predictions(self):
        comm.synchronize()
        self._predictions = comm.gather(self._predictions, dst=0)
        self._predictions = list(itertools.chain(*self._predictions))
        if not comm.is_main_process():
            self._predictions = []

    def evaluate(self):
        # Sync predictions (if applicable)
        if self._distributed and self._sync_outputs:
            self.synchronize_predictions()
            if not self._predictions:
                return {}

        if len(self._predictions) == 0:
            self._logger.warning("[ReconEvaluator] Did not receive valid predictions.")
            return {}

        # Compute metrics per slice (if not already done during process step).
        if not self.eval_in_process:
            for pred in tqdm(
                self._predictions, desc="Slice metric", disable=not comm.is_main_process()
            ):
                self.evaluate_prediction(
                    pred,
                    self.slice_metrics,
                    "-".join([str(pred["metadata"][x]) for x in ("scan_id", "slice_id")]),
                )

        # Compute metrics per scan.
        has_metadata = bool(self._predictions[0]["metadata"])
        if self._aggregate_scans and has_metadata:
            scans = self.structure_scans()
            for scan_id, pred in tqdm(
                scans.items(), desc="Scan Metrics", disable=not comm.is_main_process()
            ):
                self.evaluate_prediction(pred, self.scan_metrics, scan_id)
                if self._save_scans:
                    sio.dicttoh5(
                        {"pred": pred["pred"].cpu()},
                        os.path.join(self._save_scan_dir, f"{scan_id}.h5"),
                    )

        if self._group_by_scan:
            pred_vals = self._group_results_by_scan()
        else:
            pred_vals = self.slice_metrics.to_dict()
            pred_vals.update(self.scan_metrics.to_dict())

        self._results = pred_vals

        if not self._is_flushing:
            self.log_summary()

        # Copy so the caller can do whatever with results
        return copy.deepcopy(self._results)

    def _group_results_by_scan(self):
        """Get results grouping by scan."""
        pred_vals = defaultdict(dict)

        slice_metrics = self.slice_metrics.to_dict(group_by=["id", "Metric"])
        agg_slice_metrics = defaultdict(lambda: defaultdict(list))
        for (slice_id, metric_name), value in slice_metrics.items():
            agg_slice_metrics[slice_id.rsplit("-", 1)[0]][metric_name].append(value)
        for scan_id, metrics_dict in agg_slice_metrics.items():
            for metrics_name, values in metrics_dict.items():
                pred_vals[scan_id][metrics_name] = np.mean(values)

        scan_metrics = self.scan_metrics.to_dict(group_by=["id", "Metric"])
        for (scan_id, metric_name), value in scan_metrics.items():
            pred_vals[scan_id][metric_name] = value

        return pred_vals

    def log_summary(self):
        if not comm.is_main_process():
            return

        output_dir = self._output_dir
        self._logger.info(
            "[{}] Slice metrics summary:\n{}".format(
                type(self).__name__, self.slice_metrics.summary()
            )
        )
        # TODO: Make this based off if metrics has scans
        if self._aggregate_scans:
            self._logger.info(
                "[{}] Scan metrics summary:\n{}".format(
                    type(self).__name__, self.scan_metrics.summary()
                )
            )

        if not output_dir:
            return

        dirpath = output_dir
        os.makedirs(dirpath, exist_ok=True)
        test_results_summary_path = os.path.join(dirpath, "results.txt")
        slice_metrics_path = os.path.join(dirpath, "slice_metrics.csv")
        scan_metrics_path = os.path.join(dirpath, "scan_metrics.csv")

        # Write details to test file
        with open(test_results_summary_path, "w+") as f:
            f.write("Results generated on %s\n" % time.strftime("%X %x %Z"))
            # f.write("Weights Loaded: %s\n" % os.path.basename(self._config.TEST_WEIGHT_PATH))

            f.write("--" * 40)
            f.write("\n")
            f.write("Slice Metrics:\n")
            f.write(self.slice_metrics.summary())
            f.write("--" * 40)
            f.write("\n")
            if self._aggregate_scans:
                f.write("Scan Metrics:\n")
                f.write(self.scan_metrics.summary())
            f.write("--" * 40)
            f.write("\n")

        df: pd.DataFrame = self.slice_metrics.to_pandas()
        df.to_csv(slice_metrics_path, header=True, index=True)

        df: pd.DataFrame = self.scan_metrics.to_pandas()
        df.to_csv(scan_metrics_path, header=True, index=True)

    def evaluate_prediction(
        self,
        prediction,
        metrics: MetricCollection,
        ex_id: Union[str, Sequence[str]],
        is_batch=False,
    ):
        output, target = prediction["pred"], prediction["target"]
        if not is_batch:
            output, target = output.unsqueeze(0), target.unsqueeze(0)
            ex_id = [ex_id]
        output, target = cplx.channel_first(output), cplx.channel_first(target)
        metrics(preds=output, targets=target, ids=ex_id)
        # TODO (arjundd): Add support for multiple metrics
        # Hacky way to return an empty dict when metrics are not supported.
        # TODO (arjundd): Handle metric-less evaluation appropriately
        try:
            return metrics.to_dict()
        except ValueError:  # pragma: no cover
            return {}

    def _append_memory(self, key):
        if not torch.cuda.is_available():
            return
        self._memory[key].append(torch.cuda.max_memory_allocated() / 1024.0 / 1024.0)
        mem = self._memory[key]
        if len(mem) > 1 and (mem[-1] - mem[-2] > 500):
            self._logger.info(f"Memory exceeded '{key}'- previous 5 logs: {mem[-5:]}")
            # self._logger.info(torch.cuda.memory_stats())<|MERGE_RESOLUTION|>--- conflicted
+++ resolved
@@ -98,12 +98,9 @@
         self._channel_names = channel_names
         self._structure_channel_by = structure_channel_by
         self._prefix = prefix
-<<<<<<< HEAD
+        self._postprocess = cfg.TEST.POSTPROCESSOR.NAME
         self.device = cfg.MODEL.DEVICE
-=======
-        self._postprocess = cfg.TEST.POSTPROCESSOR.NAME
->>>>>>> 52bd5f11
-
+        
         if save_scans and (not output_dir or not aggregate_scans):
             raise ValueError("`output_dir` and `aggregate_scans` must be specified to save scans.")
         self._save_scans = save_scans
