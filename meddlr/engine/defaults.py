"""Default setup in meddlr.

This file contains components with some default boilerplate logic user may need
in training / testing. They will not work for everyone, but many users may find
them useful.

The behavior of functions/classes in this file is subject to change,
since they are meant to represent the "common default behavior" people need in
their projects.
"""

import argparse
import os
import re
import warnings
from typing import Mapping, Sequence

import torch

from meddlr.config.config import CfgNode
from meddlr.utils import env
from meddlr.utils.collect_env import collect_env_info
from meddlr.utils.env import get_available_gpus, seed_all_rng
from meddlr.utils.logger import setup_logger

__all__ = ["default_argument_parser", "default_setup"]

_PATH_MANAGER = env.get_path_manager()


def default_argument_parser() -> argparse.ArgumentParser:
    """Create a parser with some common arguments.

    Returns:
        argparse.ArgumentParser
    """
    parser = argparse.ArgumentParser(description="SS-Recon Training")
    parser.add_argument("--config-file", default="", metavar="FILE", help="path to config file")
    parser.add_argument(
        "--resume",
        action="store_true",
        help="whether to attempt to resume from the checkpoint directory",
    )
    parser.add_argument(
        "--restart-iter",
        action="store_true",
        help="restart iteration count when loading checkpointed weights",
    )
    parser.add_argument("--eval-only", action="store_true", help="perform evaluation only")
    parser.add_argument(
        "--num-gpus", type=int, default=1, help="number of gpus. overrided by --devices"
    )
    parser.add_argument("--devices", type=int, nargs="*", default=None)
    parser.add_argument("--debug", action="store_true", help="use debug mode")
    parser.add_argument(
        "--reproducible", "--repro", action="store_true", help="activate reproducible mode"
    )
    parser.add_argument(
        "--auto-version", action="store_true", help="auto-configure experiment version"
    )

    parser.add_argument(
        "opts",
        help="Modify config options using the command-line",
        default=None,
        nargs=argparse.REMAINDER,
    )
    return parser


def default_setup(cfg, args, save_cfg: bool = True):
    """
    Perform some basic common setups at the beginning of a job, including:

    1. Set up the meddlr logger
    2. Log basic information about environment, cmdline arguments, and config
    3. Backup the config to the output directory
    4. Enables debug mode if ``args.debug==True``
    5. Enables reproducible model if ``args.reproducible==True``

    Args:
        cfg (CfgNode): the full config to be used
        args (argparse.NameSpace): the command line arguments to be logged
        save_cfg (bool, optional): If `True`, writes config to `cfg.OUTPUT_DIR`.

    Note:
        Project-specific environment variables are modified by this function.
        ``cfg`` is also modified in-place.
    """
    is_repro_mode = (
        env.is_repro() if env.is_repro() else (hasattr(args, "reproducible") and args.reproducible)
    )
    eval_only = hasattr(args, "eval_only") and args.eval_only
    auto_version = hasattr(args, "auto_version") and args.auto_version

    cfg.defrost()
<<<<<<< HEAD
    cfg.format_fields()
=======
    cfg.format_fields(unroll=True)
>>>>>>> e380e0ef
    cfg.freeze()

    if auto_version and not eval_only:
        # TODO: Handle race conditions for generating output directories.
        # NOTE: This is not compatible with DDP.
        out_path = _PATH_MANAGER.get_local_path(cfg.OUTPUT_DIR)
        exp_name = cfg.DESCRIPTION.EXP_NAME
        has_exp_name = bool(exp_name)
        if args.debug:
            out_path = os.path.join(out_path, "debug")
            if "debug" not in exp_name:
                exp_name = f"{exp_name}/debug"
        exp_version = _get_next_experiment_version(out_path)
        cfg.defrost()
        cfg.OUTPUT_DIR = os.path.join(out_path, f"version_{exp_version:03d}")
        if has_exp_name:
            cfg.DESCRIPTION.EXP_NAME = f"{exp_name}/v{exp_version}"
        cfg.freeze()

    # Update config parameters before saving.
    cfg.defrost()
    cfg.OUTPUT_DIR = _PATH_MANAGER.get_local_path(cfg.OUTPUT_DIR)
    if is_repro_mode:
        init_reproducible_mode(cfg, eval_only)
    cfg.freeze()

    output_dir = cfg.OUTPUT_DIR
    if output_dir:
        _PATH_MANAGER.mkdirs(output_dir)

    setup_logger(output_dir, name="fvcore")
    logger = setup_logger(output_dir)

    if args.debug:
        os.environ["MEDDLR_DEBUG"] = "True"
        logger.info("Running in debug mode")
    if is_repro_mode:
        os.environ["MEDDLR_REPRO"] = "True"
        logger.info("Running in reproducible mode")

    logger.info("Environment info:\n" + collect_env_info())

    logger.info("Command line arguments: " + str(args))
    if hasattr(args, "config_file") and args.config_file != "":
        logger.info(
            "Contents of args.config_file={}:\n{}".format(
                args.config_file, _PATH_MANAGER.open(args.config_file, "r").read()
            )
        )

    if "CUDA_VISIBLE_DEVICES" not in os.environ:
        if args.devices:
            gpus = args.devices
            if not isinstance(gpus, Sequence):
                gpus = [gpus]
        else:
            gpus = get_available_gpus(args.num_gpus)
            if len(gpus) != args.num_gpus:
                raise ValueError(f"Could not find '{args.num_gpus}' free gpus")

        os.environ["CUDA_VISIBLE_DEVICES"] = ",".join([str(x) for x in gpus]) if gpus else "-1"

        # TODO: Remove this and find a better way to launch the script
        # with the desired gpus.
        if gpus and gpus[0] >= 0:
            torch.cuda.set_device(gpus[0])

    logger.info("Running with full config:\n{}".format(cfg))
    if output_dir and save_cfg:
        # Note: some of our scripts may expect the existence of
        # config.yaml in output directory
        path = os.path.join(output_dir, "config.yaml")
        with _PATH_MANAGER.open(path, "w") as f:
            f.write(cfg.dump())
        logger.info("Full config saved to {}".format(os.path.abspath(path)))

    # make sure each worker has a different, yet deterministic seed if specified
    seed_all_rng(None if cfg.SEED < 0 else cfg.SEED)

    # cudnn benchmark has large overhead.
    # It shouldn't be used considering the small size of
    # typical validation set.
    if not eval_only:
        torch.backends.cudnn.benchmark = cfg.CUDNN_BENCHMARK


def find_wandb_exp_id(cfg):
    """Helper function to find W&B experiment id.

    Args:
        cfg (CfgNode): The config.

    Returns:
        exp_id (Optional[str]): Returns `None` if experiment id
            cannot be determined.
    """
    filepath = os.path.join(cfg.OUTPUT_DIR, "wandb_id")
    exp_id = None
    # Option 1 (preferred): Check if wandb experiment file exists.
    if os.path.isfile(filepath):
        with open(filepath, "r") as f:
            exp_id = f.read()
        return exp_id

    # Option 2: Navigate folder structure to find wandb relevant folders.
    # Note this may not be robust as `wandb` may change their folder structure.
    base_dir = os.path.join(cfg.OUTPUT_DIR, "wandb", "latest-run")
    if os.path.isdir(base_dir):
        run_files = [x for x in os.listdir(base_dir) if os.path.isfile(os.path.join(base_dir, x))]
        assert len(run_files) == 1, "Found multiple ({}) W&B run files:\n\t{}".format(
            len(run_files), "\n\t".join(run_files)
        )
        exp_id = os.path.splitext(run_files[0])[0].split("-")[1]
    return exp_id


def init_wandb_run(
    cfg,
    exp_id=None,
    resume=False,
    project=None,
    entity=None,
    job_type: str = "training",
    sync_tensorboard: bool = None,
    use_api: bool = False,
):
    """Helper function to initialize Weights & Biases based on project file structure.

    TODO:
        1. Configure `sync_tensorboard` with pytorch lightning once
            new W&B version comes out. (escalated to W&B)
        2. Configure `resume` functionality to log to the same run
            without overwriting. (escalated to W&B)
        3. Configure `is_eval` to use `wandb.init` (related to 2)

    """
    import wandb

    if sync_tensorboard is not None:
        os.environ["WANDB_SYNC_TENSORBOARD"] = "true" if sync_tensorboard else "false"
    sync_tensorboard = os.environ.get("WANDB_SYNC_TENSORBOARD", False)

    # Find last run if `exp_id` not specified.
    is_eval = job_type.lower() in ("eval", "evaluation")
    if (resume or is_eval) and not exp_id:
        exp_id = find_wandb_exp_id(cfg)

    # If evaluation, do not run wandb.init. Just return run.
    if use_api:
        if not exp_id:
            raise ValueError("No experiment id found.")
        api = wandb.Api()
        return api.run(f"{project}/{entity}/{exp_id}")

    if project is None:
        project = cfg.DESCRIPTION.PROJECT_NAME
    else:
        warnings.warn(
            "Setting project name with `project` is deprecated. "
            "Use DESCRIPTION.PROJECT_NAME in config instead.",
            DeprecationWarning,
        )
    if entity is None:
        entity = cfg.DESCRIPTION.ENTITY_NAME
    else:
        warnings.warn(
            "Setting entity name with `entity` is deprecated. "
            "Use DESCRIPTION.ENTITY_NAME in config instead.",
            DeprecationWarning,
        )

    # Keyword args to share between resumed and new runs.
    wandb_kwargs = dict(
        config=cfg,
        project=project,
        entity=entity,
        sync_tensorboard=sync_tensorboard,  # TODO: Change when W&B bug fixed
        job_type=job_type,
        dir=cfg.OUTPUT_DIR,
    )

    # Resume run and return.
    if exp_id:
        assert False, "We should not reach this until TODOs 1-3 are resolved."

    # Create new run.
    exp_name = cfg.DESCRIPTION.EXP_NAME
    if not exp_name:
        warnings.warn("DESCRIPTION.EXP_NAME not specified. Defaulting to basename...")
        exp_name = os.path.basename(cfg.OUTPUT_DIR)

    # Write the wandb id to a file.
    exp_id = wandb.util.generate_id()
    with open(os.path.join(cfg.OUTPUT_DIR, "wandb_id"), "w") as f:
        f.write(exp_id)

    wandb.init(
        id=exp_id,
        name=exp_name,
        tags=cfg.DESCRIPTION.TAGS,
        notes=cfg.DESCRIPTION.BRIEF,
        **wandb_kwargs,
    )
    return wandb.run


def init_reproducible_mode(cfg: CfgNode, eval_only: bool):
    """Activates reproducible mode and sets appropriate config paraemters.

    This method does the following:
        1. Sets environment variable indiciating project is in reproducible mode.
        2. Sets all seeds in the ``cfg`` if they are not initialized.
        3. Enables cuda benchmarking ``eval_only=False`` and ``cfg.CUDNN_BENCHMARK=True``.
        4. Sets ``torch.backends.cudann.deterministic=True``.

    Seed fields in ``cfg`` are indicated by keys that end with ``"SEED"``
    and whose corresponding value is an integer. Below are some examples of
    fields that would match as a seed field:

        * cfg.SEED = -1
        * cfg.XX.YY.SEED = -1
        * cfg.A_SEED = -1
        * cfg.SEED_VAL = -1  # this would not match, does not end with ``'SEED'``.
        * cfg.SEED = "alpha"  # this would not match, value is not an int.

    Args:
        cfg (CfgNode): The full config. This will be modified in place.
        eval_only (bool): If ``True``, initialize reproducible
            mode in an evaluation only setting.

    Note:
        This method should typically be called through :func:`default_setup`.
    """
    os.environ["MEDDLR_REPRO"] = "True"

    orig_cfg = cfg.clone()
    cfg.defrost()

    # Set all seeds in the config if they are not set.
    seed = seed_all_rng(None if cfg.SEED < 0 else cfg.SEED)
    _set_all_seeds(cfg, seed)

    # Turn off cuda benchmarking if this run is not only for evaluation.
    # If eval_only, default to current config value.
    cfg.CUDNN_BENCHMARK = False if not eval_only else orig_cfg.CUDNN_BENCHMARK
    torch.backends.cudnn.benchmark = cfg.CUDNN_BENCHMARK

    # Turn on deterministic mode.
    torch.backends.cudnn.deterministic = True

    cfg.freeze()


def _set_all_seeds(cfg, seed_val):
    for key, value in cfg.items():
        if re.match("^.*SEED$", key) and isinstance(value, int) and value < 0:
            cfg.__setattr__(key, seed_val)
        if isinstance(value, Mapping):
            _set_all_seeds(value, seed_val)


def _get_next_experiment_version(path):
    """Get next version number for the experiment in the path.

    Args:
        path (str): Path to the experiment directory.

    Returns:
        int: Next version number for the experiment.
    """
    path = _PATH_MANAGER.get_local_path(path)
    if not os.path.isdir(path):
        max_version = 0
    else:
        versions = [int(x.split("_")[1]) for x in os.listdir(path) if x.startswith("version")]
        max_version = max(versions) if versions else 0
    return max_version + 1<|MERGE_RESOLUTION|>--- conflicted
+++ resolved
@@ -94,11 +94,7 @@
     auto_version = hasattr(args, "auto_version") and args.auto_version
 
     cfg.defrost()
-<<<<<<< HEAD
-    cfg.format_fields()
-=======
     cfg.format_fields(unroll=True)
->>>>>>> e380e0ef
     cfg.freeze()
 
     if auto_version and not eval_only:
