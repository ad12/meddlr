--- conflicted
+++ resolved
@@ -64,25 +64,6 @@
         conv_idx = order.index([x for x in order if "conv" in x][0])
         conv_after_norm = "norm" in order and conv_idx > order.index("norm")
         norm_channels = in_chans if conv_after_norm else out_chans
-<<<<<<< HEAD
-        normalizations = nn.ModuleDict(
-            [
-                ["none", nn.Identity()],
-                ["instance", nn.InstanceNorm2d(norm_channels, affine=norm_affine)],
-                ["batch", nn.BatchNorm2d(norm_channels, affine=norm_affine)],
-                ["group", nn.GroupNorm(norm_channels // 8, norm_channels, affine=norm_affine)],
-            ]
-        )
-        activations = nn.ModuleDict([["relu", nn.ReLU()], ["leaky_relu", nn.LeakyReLU()]])
-        dropout = nn.Dropout2d(p=drop_prob)
-        convolution = nn.Conv2d(in_chans, out_chans, kernel_size=kernel_size, padding=padding)
-        convolution_ws = ConvWS2d(in_chans, out_chans, kernel_size=kernel_size, padding=padding)
-
-        layer_dict = {
-            "conv": convolution,
-            "conv+ws": convolution_ws,
-            "drop": dropout,
-=======
         normalizations = dict(
             none=lambda: nn.Identity(),
             instance=lambda: nn.InstanceNorm2d(norm_channels, affine=norm_affine),
@@ -104,7 +85,6 @@
                 in_chans, out_chans, kernel_size=kernel_size, padding=padding
             ),
             "drop": lambda: nn.Dropout2d(p=drop_prob),
->>>>>>> e380e0ef
             "act": activations[act_type],
             "norm": normalizations[norm_type],
         }
