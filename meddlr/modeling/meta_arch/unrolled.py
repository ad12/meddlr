--- conflicted
+++ resolved
@@ -171,12 +171,9 @@
         else:
             image = model(image)
 
-<<<<<<< HEAD
-=======
         # This doesn't work when padding is not the same.
         # i.e. when the output is a different shape than the input.
         # However, this should not ever happen.
->>>>>>> 63f6f41d
         image = image.permute(0, 2, 3, 1).reshape(dims[0:3] + (self.num_emaps, 2))
         if not image.is_contiguous():
             image = image.contiguous()
