import os
<<<<<<< HEAD
=======
import tarfile
>>>>>>> e380e0ef
from copy import deepcopy
from pathlib import Path

import pytest
from torch import nn

from meddlr.config import get_cfg
from meddlr.evaluation.testing import check_consistency, find_weights, flatten_results_dict
from meddlr.utils import env

from .. import util


def test_flatten_results_dict():
    x = {"a": 1, "b": {"b1": 5, "b2": {"b2-1": 2}}, "c": {"c1": 8, "c2": 10}}
    expected = {"a": 1, "b/b1": 5, "b/b2/b2-1": 2, "c/c1": 8, "c/c2": 10}
    out = flatten_results_dict(x)

    assert out.keys() == expected.keys()
    for k in expected:
        assert out[k] == expected[k], f"{k}: {out[k]} != {expected[k]}"


def test_check_consistency():
    model = nn.Sequential(
        nn.Linear(10, 10),
        nn.ReLU(),
        nn.Linear(10, 10),
        nn.ReLU(),
        nn.Linear(10, 10),
        nn.ReLU(),
    )

    state_dict = model.state_dict()
    check_consistency(state_dict, model)

    state_dict = deepcopy(state_dict)
    state_dict["0.weight"] += 1
    with pytest.raises(AssertionError):
        check_consistency(state_dict, model)


@pytest.mark.parametrize(
    "func_kwargs,expected_file",
    [
        ({"criterion": "psnr_scan"}, "model_0001399.pth"),
        ({"criterion": "ssim (Wang)_scan"}, "model_0000799.pth"),
        ({"criterion": "psnr_scan", "iter_limit": 800}, "model_0000399.pth"),
        ({"criterion": "ssim_psnr"}, None),
        ({"criterion": "foobar"}, None),
        ({"criterion": "foobar", "operation": "max"}, None),
    ],
)
def test_find_weights_basic(func_kwargs, expected_file):
    """Test that we can find the best weights from a basic experiment."""
    exp_name = "basic-cpu"
    cache_file = util.TEMP_CACHE_DIR / f"{exp_name}.tar.gz"
    exp_dir = util.TEMP_CACHE_DIR / exp_name

    pm = env.get_path_manager()
<<<<<<< HEAD
    exp_dir = pm.get_local_path(
        "gdrive://https://drive.google.com/drive/folders/1aKXuSmLgfZVHor6Tq47HXLXLUNIS5E6e?usp=sharing",  # noqa: E501
=======
    tar_path = pm.get_local_path(
        f"https://huggingface.co/datasets/arjundd/meddlr-data/resolve/main/test-data/test-exps/{exp_name}.tar.gz",  # noqa: E501
        cache=cache_file,
>>>>>>> e380e0ef
    )
    if not os.path.isdir(exp_dir):
        with tarfile.open(tar_path, "r:gz") as tfile:
            tfile.extractall(util.TEMP_CACHE_DIR)
    exp_dir = Path(exp_dir)
<<<<<<< HEAD
    assert os.path.isdir(exp_dir)
=======
>>>>>>> e380e0ef

    cfg = get_cfg()
    cfg.merge_from_file(exp_dir / "config.yaml")
    cfg.OUTPUT_DIR = str(exp_dir)

    if expected_file is None:
        with pytest.raises(ValueError):
            find_weights(cfg, **func_kwargs)
    else:
        weights, _, _ = find_weights(cfg, **func_kwargs)
        assert os.path.basename(weights) == expected_file<|MERGE_RESOLUTION|>--- conflicted
+++ resolved
@@ -1,8 +1,5 @@
 import os
-<<<<<<< HEAD
-=======
 import tarfile
->>>>>>> e380e0ef
 from copy import deepcopy
 from pathlib import Path
 
@@ -63,23 +60,14 @@
     exp_dir = util.TEMP_CACHE_DIR / exp_name
 
     pm = env.get_path_manager()
-<<<<<<< HEAD
-    exp_dir = pm.get_local_path(
-        "gdrive://https://drive.google.com/drive/folders/1aKXuSmLgfZVHor6Tq47HXLXLUNIS5E6e?usp=sharing",  # noqa: E501
-=======
     tar_path = pm.get_local_path(
         f"https://huggingface.co/datasets/arjundd/meddlr-data/resolve/main/test-data/test-exps/{exp_name}.tar.gz",  # noqa: E501
         cache=cache_file,
->>>>>>> e380e0ef
     )
     if not os.path.isdir(exp_dir):
         with tarfile.open(tar_path, "r:gz") as tfile:
             tfile.extractall(util.TEMP_CACHE_DIR)
     exp_dir = Path(exp_dir)
-<<<<<<< HEAD
-    assert os.path.isdir(exp_dir)
-=======
->>>>>>> e380e0ef
 
     cfg = get_cfg()
     cfg.merge_from_file(exp_dir / "config.yaml")
