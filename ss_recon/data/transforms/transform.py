"""Basic Transforms.
"""
import numpy as np
import torch
from fvcore.common.registry import Registry

from ss_recon.utils import complex_utils as cplx
from ss_recon.utils import transforms as T

from .noise import NoiseModel
from .motion import MotionModel

NORMALIZER_REGISTRY = Registry("NORMALIZER")
NORMALIZER_REGISTRY.__doc__ = """
Registry for normalizing images
"""


def build_normalizer(cfg):
    cfg = cfg.MODEL.NORMALIZER
    name = cfg.NAME
    obj = NORMALIZER_REGISTRY.get(name)(keywords=cfg.KEYWORDS)
    return obj


def normalize_affine(x, bias, scale):
    return (x - bias) / scale


def unnormalize_affine(x, bias, scale):
    return x * scale + bias


class Normalizer:
    """Template for normalizing and undoing normalization for scans."""

    # Keywords of dictionary keys to process (if they exist)
    # image: The zero-filled or reconstructed image
    # target: The target (fully-sampled) image
    # masked_kspace: The kspace used to calculate the zero-filled image.
    KEYWORDS = ("image", "target", "masked_kspace")

    def __init__(self, keywords=None):
        if not keywords:
            keywords = self.KEYWORDS
        # Copy the sequence to allow modification down the line.
        self._keywords = tuple(keywords)

    def normalize(self, **kwargs):
        pass

    def undo(self, **kwargs):
        pass


@NORMALIZER_REGISTRY.register()
class NoOpNormalizer(Normalizer):
    def normalize(self, **kwargs):
        outputs = {k: v for k, v in kwargs.items()}
        outputs.update(
            {
                "mean": torch.tensor([0.0], dtype=torch.float32),
                "std": torch.tensor([1.0], dtype=torch.float32),
            }
        )
        return outputs

    def undo(self, **kwargs):
        return {k: v for k, v in kwargs.items()}


@NORMALIZER_REGISTRY.register()
class TopMagnitudeNormalizer(Normalizer):
    """Normalizes by percentile of magnitude values."""

    def __init__(self, keywords=None, percentile=0.95, use_mean=False):
        super().__init__(keywords)
        assert 0 < percentile <= 1, "Percentile must be in range (0,1]"
        self._percentile = percentile
        self._use_mean = use_mean

    def normalize(self, masked_kspace, image, **kwargs):
        magnitude_vals = cplx.abs(image).reshape(-1)
        k = int(round((1 - self._percentile) * magnitude_vals.numel()))
        scale = torch.min(torch.topk(magnitude_vals, k).values)

        outputs = {}
        outputs["masked_kspace"] = masked_kspace / scale
        outputs["image"] = image / scale
        if "target" in self._keywords:
            outputs["target"] = kwargs["target"] / scale

        mean = torch.tensor([0.0], dtype=torch.float32)
        std = scale.unsqueeze(-1)
        outputs.update(
            {
                "mean": mean,
                "std": std,
            }
        )

        # Add other keys that were not computed.
        outputs.update({k: v for k, v in kwargs.items() if k not in outputs})
        return outputs

    def undo(self, mean, std, **kwargs):
        image = kwargs["image"]
        mean = mean.view(mean.shape + (1,) * (image.ndim - mean.ndim)).to(image.device)
        std = std.view(std.shape + (1,) * (image.ndim - std.ndim)).to(image.device)

        outputs = {}
        for kw in ("image", "target"):
            if kw in self._keywords:
                outputs[kw] = unnormalize_affine(kwargs[kw], mean, std)
        if any("kspace" in k for k in kwargs.keys()):
            raise ValueError("Currently does not support undoing analysis on kspace")

        # Add other keys that were not computed.
        outputs.update({k: v for k, v in kwargs.items() if k not in outputs})
        return outputs


class Subsampler(object):
    def __init__(self, mask_func):
        self.mask_func = mask_func
        self.zip2_padding = None

    def _get_mask_shape(self, data_shape, mode: str):
        """Returns the shape of the mask based on the data shape.

        Args:
            data_shape (tuple[int]): The data shape.
            mode: Either ``"2D"`` or ``"3D"``
        """
        if mode == "2D":
            extra_dims = len(data_shape) - 3
            mask_shape = (1,) + data_shape[1:3] + (1,) * extra_dims
        elif mode == "3D":
            extra_dims = len(data_shape) - 4
            mask_shape = (1,) + data_shape[1:4] + (1,) * extra_dims
        else:
            raise ValueError("Only 2D and 3D undersampling masks are supported.")
        return mask_shape

    def __call__(self, data, mode: str = "2D", seed: int = None, acceleration: int = None):
        assert mode in ["2D", "3D"]
        data_shape = tuple(data.shape)
        if self.zip2_padding:
            data_shape = (
                data_shape[:1]
                + tuple(
                    s - 2 * p if p is not None else s
                    for s, p in zip(data_shape[1:], self.zip2_padding)
                )
                + data_shape[len(self.zip2_padding) + 1 :]
            )

        mask_shape = self._get_mask_shape(data_shape, mode)
        mask = self.mask_func(mask_shape, seed, acceleration)
        if self.zip2_padding:
            padded_mask_shape = self._get_mask_shape(tuple(data.shape), mode)
            padded_mask_shape = padded_mask_shape[1 : len(self.zip2_padding) + 1]
            mask = T.zero_pad(mask, padded_mask_shape)
        return torch.where(mask == 0, torch.tensor([0], dtype=data.dtype), data), mask


class DataTransform:
    """
    Data Transformer for training unrolled reconstruction models.

    For scans that
    """

    def __init__(self, cfg, mask_func, is_test: bool = False,
                 add_noise: bool = False, add_motion: bool = False):
        """
        Args:
            mask_func (utils.subsample.MaskFunc): A function that can create a
                mask of appropriate shape.
            is_test (bool): If `True`, this class behaves with test-time
                functionality. In particular, it computes a pseudo random number
                generator seed from the filename. This ensures that the same
                mask is used for all the slices of a given volume every time.
        """
        self._cfg = cfg
        self.mask_func = mask_func
        self._is_test = is_test

        # Build subsampler.
        # mask_func = build_mask_func(cfg)
        self._subsampler = Subsampler(self.mask_func)
        self.add_noise = add_noise
        self.add_motion = add_motion
        seed = cfg.SEED if cfg.SEED > -1 else None
        self.rng = np.random.RandomState(seed)
        if is_test:
            # When we test we dont want to initialize with certain parameters (e.g. scheduler).
            self.noiser = NoiseModel(cfg.MODEL.CONSISTENCY.AUG.NOISE.STD_DEV, seed=seed)
            self.motion_simulator = MotionModel(cfg.MODEL.CONSISTENCY.AUG.MOTION_RANGE, seed=seed)
        else:
            self.noiser = NoiseModel.from_cfg(cfg, seed=seed)
            self.motion_simulator = MotionModel.from_cfg(cfg, seed=seed)
        self.p_noise = cfg.AUG_TRAIN.NOISE_P
        self.p_motion = cfg.AUG_TRAIN.MOTION_P
        self._normalizer = build_normalizer(cfg)

    def __call__(
        self,
        kspace,
        maps,
        target,
        fname,
        slice_id,
        is_fixed,
        acceleration: int = None,
    ):
        """
        Args:
            kspace (numpy.array): Input k-space of shape
                (num_coils, rows, cols, 2) for multi-coil
                data or (rows, cols, 2) for single coil data.
            target (numpy.array): Target image
            attrs (dict): Acquisition related information stored in the HDF5
                object.
            fname (str): File name
            slice (int): Serial number of the slice.
            is_fixed (bool, optional): If `True`, transform the example
                to have a fixed mask and acceleration factor.
            acceleration (int): Acceleration factor. Must be provided if
                `is_undersampled=True`.
        Returns:
            (tuple): tuple containing:
                image (torch.Tensor): Zero-filled input image.
                target (torch.Tensor): Target image converted to a torch Tensor.
                mean (float): Mean value used for normalization.
                std (float): Standard deviation value used for normalization.
                norm (float): L2 norm of the entire volume.
        """
        if is_fixed and not acceleration:
            raise ValueError("Accelerations must be specified for undersampled scans")

        # Convert everything from numpy arrays to tensors
        kspace = cplx.to_tensor(kspace).unsqueeze(0)
        maps = cplx.to_tensor(maps).unsqueeze(0)
        target_init = cplx.to_tensor(target).unsqueeze(0)
        target = (
            torch.complex(target_init, torch.zeros_like(target_init)).unsqueeze(-1)
            if not torch.is_complex(target_init)
            else target_init
        )  # handle rss vs. sensitivity-integrated
        norm = torch.sqrt(torch.mean(cplx.abs(target) ** 2))

        # TODO: Add other transforms here.

        # Apply mask in k-space
        seed = sum(tuple(map(ord, fname))) if self._is_test or is_fixed else None  # noqa
        masked_kspace, mask = self._subsampler(
            kspace, mode="2D", seed=seed, acceleration=acceleration
        )

        # Zero-filled Sense Recon.
        if torch.is_complex(target_init):
            A = T.SenseModel(maps, weights=mask)
            image = A(masked_kspace, adjoint=True)
        # Zero-filled RSS Recon.
        else:
            image = T.ifft2(masked_kspace)
            image_rss = torch.sqrt(torch.sum(cplx.abs(image) ** 2, axis=-1))
            image = torch.complex(image_rss, torch.zeros_like(image_rss)).unsqueeze(-1)

        # Normalize
        normalized = self._normalizer.normalize(
            **{
                "masked_kspace": masked_kspace,
                "image": image,
                "target": target,
                "mask": mask,
            }
        )
        masked_kspace = normalized["masked_kspace"]
        target = normalized["target"]
        mean = normalized["mean"]
        std = normalized["std"]

        add_noise = self.add_noise and (
            self._is_test or (not is_fixed and self.rng.uniform() < self.p_noise)
        )
        add_motion = self.add_motion and (
            self._is_test or (not is_fixed and self.rng.uniform() < self.p_motion)
        )
        if add_noise:
<<<<<<< HEAD
            masked_kspace = self.noiser(masked_kspace, mask=mask, seed=seed)
        if add_motion:
            masked_kspace = self.motion_simulator(masked_kspace, seed=seed)
=======
            # Seed should be different for each slice of a scan.
            noise_seed = seed + slice_id if seed is not None else None
            masked_kspace = self.noiser(masked_kspace, mask=mask, seed=noise_seed)

>>>>>>> fb6d69b0
        # Get rid of batch dimension...
        masked_kspace = masked_kspace.squeeze(0)
        maps = maps.squeeze(0)
        target = target.squeeze(0)

        return masked_kspace, maps, target, mean, std, norm<|MERGE_RESOLUTION|>--- conflicted
+++ resolved
@@ -7,8 +7,8 @@
 from ss_recon.utils import complex_utils as cplx
 from ss_recon.utils import transforms as T
 
+from .motion import MotionModel
 from .noise import NoiseModel
-from .motion import MotionModel
 
 NORMALIZER_REGISTRY = Registry("NORMALIZER")
 NORMALIZER_REGISTRY.__doc__ = """
@@ -171,8 +171,14 @@
     For scans that
     """
 
-    def __init__(self, cfg, mask_func, is_test: bool = False,
-                 add_noise: bool = False, add_motion: bool = False):
+    def __init__(
+        self,
+        cfg,
+        mask_func,
+        is_test: bool = False,
+        add_noise: bool = False,
+        add_motion: bool = False,
+    ):
         """
         Args:
             mask_func (utils.subsample.MaskFunc): A function that can create a
@@ -289,16 +295,13 @@
             self._is_test or (not is_fixed and self.rng.uniform() < self.p_motion)
         )
         if add_noise:
-<<<<<<< HEAD
-            masked_kspace = self.noiser(masked_kspace, mask=mask, seed=seed)
-        if add_motion:
-            masked_kspace = self.motion_simulator(masked_kspace, seed=seed)
-=======
             # Seed should be different for each slice of a scan.
             noise_seed = seed + slice_id if seed is not None else None
             masked_kspace = self.noiser(masked_kspace, mask=mask, seed=noise_seed)
-
->>>>>>> fb6d69b0
+        if add_motion:
+            # Motion seed should not be different for each slice for now.
+            # TODO: Change this for 2D acquisitions.
+            masked_kspace = self.motion_simulator(masked_kspace, seed=seed)
         # Get rid of batch dimension...
         masked_kspace = masked_kspace.squeeze(0)
         maps = maps.squeeze(0)
