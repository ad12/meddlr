"""Detect clusters and machines.

DO NOT MOVE THIS FILE.
"""
import getpass
import os
import re
import socket
from abc import ABC, abstractmethod
from enum import Enum
from typing import List

from fvcore.common.file_io import PathHandler, PathManager

# Path to the repository directory.
# TODO: make this cleaner
_REPO_DIR = os.path.join(os.path.dirname(__file__), "../..")


class Cluster(Enum):
    """Hacky way to keep track of the cluster you are working on.

    To identify the cluster, we inspect the hostname.
    This can be problematic if two clusters have the same hostname, though
    this has not been an issue as of yet.

    DO NOT use the machine's public ip address to identify it. While this is
    definitely more robust, there are security issues associated with this.

    Useful for developing with multiple people working on same and different
    machines.
    """

    UNKNOWN = 0, []
    ROMA = 1, ["roma"]
    VIGATA = 2, ["vigata"]
    NERO = 3, ["slurm-gpu-compute.*"]
    SHERLOCK = 4, ["sh[0-9]+.*"]
    SAIL = 5, ["sc.*stanford.edu", "pasteur[0-9].stanford.edu"]
    HARBIN = 6, ["harbin"]
    MRLEARNING = 7, ["mrlearning"]
    AUTOFOCUS = 8, ["autofocus"]
    SIENA = 9, ["siena"]
    TORINO = 10, ["torino"]
<<<<<<< HEAD
    SPIRAL = 11, ["spiral"]
=======
    CINE = 11, ["cine"]
>>>>>>> fb6d69b0

    def __new__(cls, value: int, patterns: List[str]):
        """
        Args:
            value (int): Unique integer value.
            patterns (`List[str]`): List of regex patterns that would match the
                hostname on the compute cluster. There can be multiple hostnames
                per compute cluster because of the different nodes.
        """
        obj = object.__new__(cls)
        obj._value_ = value

        obj.patterns = patterns
        obj.dir_map = {}

        return obj

    @classmethod
    def cluster(cls):
        hostname = socket.gethostname()

        for clus in cls:
            for p in clus.patterns:
                if re.match(p, hostname):
                    return clus

        return cls.UNKNOWN

    def register_user(self, user_id: str, data_dir: str = "", results_dir: str = ""):
        """Register user preferences for paths.

        Args:
            user_id (str): User id found on the machine.
            data_dir (str): Default data directory.
                Paths starting with "data://" will be formated to this
                directory as the root. For example if `data_dir=/my/path`,
                then file path "data://data1" will be "/my/path/data1".
            results_dir (str): Default results directory.
                Performance is like that of data_dir expect with "results://"
                prefix.
        """
        if not data_dir:
            data_dir = os.path.abspath(os.path.join(_REPO_DIR, "datasets"))
        if not results_dir:
            results_dir = os.path.abspath(os.path.join(_REPO_DIR, "results"))

        self.dir_map[user_id] = {
            "data_dir": data_dir,
            "results_dir": results_dir,
        }

    def get_path(self, key):
        user_id = getpass.getuser()
        if user_id not in self.dir_map:
            raise ValueError("User {} is not registered on cluster {}".format(user_id, self.name))
        return self.dir_map[user_id][key]


# Environment variable for the current cluster that is being used.
CLUSTER = Cluster.cluster()


class GeneralPathHandler(PathHandler, ABC):
    PREFIX = ""

    def _get_supported_prefixes(self):
        return [self.PREFIX]

    def _get_local_path(self, path: str, **kwargs):
        name = path[len(self.PREFIX) :]
        return os.path.join(self._root_dir(), name)

    def _open(self, path, mode="r", **kwargs):
        return PathManager.open(self._get_local_path(path), mode, **kwargs)

    def _mkdirs(self, path: str, **kwargs):
        os.makedirs(self._get_local_path(path), exist_ok=True)

    @abstractmethod
    def _root_dir(self) -> str:
        pass


class DataHandler(GeneralPathHandler):
    PREFIX = "data://"

    def _root_dir(self):
        return CLUSTER.get_path("data_dir")


class ResultsHandler(GeneralPathHandler):
    PREFIX = "results://"

    def _root_dir(self):
        return CLUSTER.get_path("results_dir")


class AnnotationsHandler(GeneralPathHandler):
    PREFIX = "ann://"

    def _root_dir(self):
        return os.path.abspath(os.path.join(_REPO_DIR, "annotations"))


PathManager.register_handler(DataHandler())
PathManager.register_handler(ResultsHandler())
PathManager.register_handler(AnnotationsHandler())

# Paths are in order data, results
_USER_PATHS = {
    "arjundd": {
        CLUSTER.ROMA: (
            "/dataNAS/people/arjun/data",
            "/bmrNAS/people/arjun/results/ss_recon",
        ),
        CLUSTER.VIGATA: (
            "/dataNAS/people/arjun/data",
            "/bmrNAS/people/arjun/results/ss_recon",
        ),
        CLUSTER.NERO: (
            "/share/pi/bah/data",
            "/share/pi/bah/arjundd/results/ss_recon",
        ),
        CLUSTER.SIENA: (
            # "/data/datasets",  # mounted on siena only
            "/dataNAS/people/arjun/data",
            "/bmrNAS/people/arjun/results/ss_recon",
        ),
        CLUSTER.TORINO: (
            "/dataNAS/people/arjun/data",
            "/bmrNAS/people/arjun/results/ss_recon",
        ),
    },
    "ozt": {
        CLUSTER.HARBIN: (
            "/mnt/dense/ozt/dl-ss-recon/data",
            "/home/ozt/dl-ss-recon/results/ss_recon",
        ),
        CLUSTER.MRLEARNING: (
            "/mnt/dense/ozt/dl-ss-recon/data",
            "/home/ozt/dl-ss-recon/results/ss_recon",
        ),
        CLUSTER.AUTOFOCUS: (
            "/mnt/dense/ozt/dl-ss-recon/data",
            "/home/ozt/dl-ss-recon/results/ss_recon",
        ),
        CLUSTER.CINE: (
            "/mnt/dense/ozt/dl-ss-recon/data",
            "/home/ozt/dl-ss-recon/results/ss_recon",
        ),
    },
    "bgunel": {
        CLUSTER.ROMA: (
            "/dataNAS/people/arjun/data",
            "/dataNAS/people/bgunel/results/",
        ),
        CLUSTER.VIGATA: (
            "/dataNAS/people/arjun/data",
            "/dataNAS/people/bgunel/results/",
        ),
        CLUSTER.SIENA: (
<<<<<<< HEAD
            "/dataNAS/people/arjun/data",  # mounted on siena only
            "/dataNAS/people/bgunel/results/",
=======
            "/dataNAS/people/arjun/data",
            "/dataNAS/people/bgunel/results/mrs",
>>>>>>> fb6d69b0
        ),
        CLUSTER.TORINO: (
            "/dataNAS/people/arjun/data",
            "/dataNAS/people/bgunel/results/",
        ),
    },
    "harris": {
        CLUSTER.SPIRAL: (
            "/mnt/dense/ozt/dl-ss-recon/data",
            "/mnt/dense/harris/results",
        ),
        CLUSTER.HARBIN: (
            "/mnt/dense/ozt/dl-ss-recon/data",
            "/mnt/dense/harris/results",
        )
    }
    # New users add path preference below.
}


# Register default user paths.
_USER = getpass.getuser()
if _USER in _USER_PATHS:
    for cluster, (data_dir, results_dir) in _USER_PATHS[_USER].items():
        cluster.register_user(_USER, data_dir, results_dir)<|MERGE_RESOLUTION|>--- conflicted
+++ resolved
@@ -42,11 +42,8 @@
     AUTOFOCUS = 8, ["autofocus"]
     SIENA = 9, ["siena"]
     TORINO = 10, ["torino"]
-<<<<<<< HEAD
-    SPIRAL = 11, ["spiral"]
-=======
     CINE = 11, ["cine"]
->>>>>>> fb6d69b0
+    SPIRAL = 12, ["spiral"]
 
     def __new__(cls, value: int, patterns: List[str]):
         """
@@ -208,13 +205,8 @@
             "/dataNAS/people/bgunel/results/",
         ),
         CLUSTER.SIENA: (
-<<<<<<< HEAD
             "/dataNAS/people/arjun/data",  # mounted on siena only
             "/dataNAS/people/bgunel/results/",
-=======
-            "/dataNAS/people/arjun/data",
-            "/dataNAS/people/bgunel/results/mrs",
->>>>>>> fb6d69b0
         ),
         CLUSTER.TORINO: (
             "/dataNAS/people/arjun/data",
@@ -229,7 +221,7 @@
         CLUSTER.HARBIN: (
             "/mnt/dense/ozt/dl-ss-recon/data",
             "/mnt/dense/harris/results",
-        )
+        ),
     }
     # New users add path preference below.
 }
