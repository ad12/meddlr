--- conflicted
+++ resolved
@@ -111,13 +111,8 @@
 
     # Setup logger for test results
     global logger
-<<<<<<< HEAD
     dirname = args.test_folder
     logger = setup_logger(os.path.join(cfg.OUTPUT_DIR, dirname), name=_FILE_NAME)
-=======
-    # dirname = "test_results"
-    logger = setup_logger(os.path.join(cfg.OUTPUT_DIR, args.test_folder), name=_FILE_NAME)
->>>>>>> 91da8097
 
     logger.info(f"Command Line Args: {args}")
     return cfg
